--- conflicted
+++ resolved
@@ -52,17 +52,10 @@
         self.p['fluid'] = fluid
 
         # remove old output folders
-<<<<<<< HEAD
         self.fields = ['fluid', 'solid', 'mesh', 'fsi']
-        for f in self.fields + ['fsg']:
-            if f is not 'fsg':
-                f = str(self.p['n_procs'][f]) + '-procs'
-=======
-        self.fields = ['fluid', 'solid', 'mesh']
         for f in self.fields + [self.p['root']]:
             if f is not self.p['root']:
                 f = str(self.p['n_procs_' + f]) + '-procs'
->>>>>>> de0da340
             if os.path.exists(f) and os.path.isdir(f):
                 shutil.rmtree(f)
 
@@ -132,21 +125,14 @@
     def step(self, name, i):
         if name not in self.fields:
             raise ValueError('Unknown step option ' + name)
-<<<<<<< HEAD
         exe = 'mpirun -np'
         for k in ['n_procs', 'exe', 'inp']:
             exe += ' ' + str(self.p[k][name])
         with open(os.path.join('fsg', name + '_' + str(i).zfill(3) + '.log'), 'w') as f:
-            # subprocess.run(shlex.split(exe), stdout=f, stderr=subprocess.DEVNULL)
-            subprocess.run(shlex.split(exe))
-=======
-        exe = 'mpirun -np ' + str(self.p['n_procs_' + name]) + ' ' + self.p['exe_' + name] + ' ' + self.p['inp_' + name]
-        with open(os.path.join(self.p['root'], name + '_' + str(i).zfill(3) + '.log'), 'w') as f:
             if self.p['debug']:
                 subprocess.run(shlex.split(exe))
             else:
                 subprocess.run(shlex.split(exe), stdout=f, stderr=subprocess.DEVNULL)
->>>>>>> de0da340
 
 
 class FSG(svFSI):
@@ -176,36 +162,19 @@
         self.p['root'] = 'partitioned'
 
         # define file paths
-<<<<<<< HEAD
         self.p['exe'] = {'fluid': usr + '/work/repos/svFSI_clean/build/svFSI-build/bin/svFSI',
                          'solid': usr + '/work/repos/svFSI_direct/build/svFSI-build/bin/svFSI'}
         self.p['exe']['mesh'] = self.p['exe']['fluid']
         self.p['exe']['fsi'] = self.p['exe']['solid']
-=======
-        self.p['exe_fluid'] = usr + '/work/repos/svFSI_clean/build/svFSI-build/bin/svFSI'
-        self.p['exe_solid'] = usr + '/work/repos/svFSI_fork/build/svFSI-build/bin/svFSI'
-        # self.p['exe_fluid'] = self.p['exe_solid']
-        self.p['exe_mesh'] = usr + '/work/repos/svFSI_clean/build/svFSI-build/bin/svFSI'
->>>>>>> de0da340
 
         # input files
         self.p['inp'] = {'fluid': 'steady_flow.inp', 'solid': 'gr_restart.inp', 'mesh': 'mesh.inp', 'fsi': 'fsi.inp'}
 
         # number of processors
-<<<<<<< HEAD
         self.p['n_procs'] = {'fluid': 1, 'solid': 1, 'mesh': 10, 'fsi': 10}
 
         # maximum number of time steps
-        self.p['n_max'] = {'fluid': 30, 'mesh': 10, 'fsi': 100}
-=======
-        self.p['n_procs_fluid'] = 4
-        self.p['n_procs_solid'] = 1
-        self.p['n_procs_mesh'] = 1
-
-        # maximum number of time steps
-        self.p['n_max_fluid'] = 20
-        self.p['n_max_mesh'] = 5
->>>>>>> de0da340
+        self.p['n_max'] = {'fluid': 20, 'mesh': 5, 'fsi': 100}
 
         # interface loads
         self.p['f_load_pressure'] = 'interface_pressure.vtp'
@@ -330,15 +299,9 @@
             shutil.copyfile('mesh_tube_fsi/' + f + '/mesh-complete.mesh.vtu', self.p['root'] + '/' + f + '.vtu')
 
         # initialize with zero displacements
-<<<<<<< HEAD
-        names_in = ['fsg/fluid.vtu', 'fsg/solid.vtu']
+        names_in = [self.p['root'] + '/fluid.vtu', self.p['root'] + '/solid.vtu']
         names_out = ['mesh_' + str(self.p['n_max']['mesh']).zfill(3) + '.vtu', 'gr_000.vtu']
         dirs_out = [str(self.p['n_procs']['mesh']) + '-procs', str(self.p['n_procs']['solid']) + '-procs']
-=======
-        names_in = [self.p['root'] + '/fluid.vtu', self.p['root'] + '/solid.vtu']
-        names_out = ['mesh_' + str(self.p['n_max_mesh']).zfill(3) + '.vtu', 'gr_000.vtu']
-        dirs_out = [str(self.p['n_procs_mesh']) + '-procs', str(self.p['n_procs_solid']) + '-procs']
->>>>>>> de0da340
         for n_in, n_out, d_out in zip(names_in, names_out, dirs_out):
             geo = read_geo(n_in).GetOutput()
             array = n2v(np.zeros((geo.GetNumberOfPoints(), 3)))
@@ -487,12 +450,7 @@
 
     def project_f2s(self, i):
         # retrieve fluid solution
-<<<<<<< HEAD
-        src = str(self.p['n_procs']['fluid']) + '-procs/steady_' + str(self.p['n_max']['fluid']).zfill(3) + '.vtu'
-=======
-        # src = str(self.p['n_procs_fluid']) + '-procs/steady_' + str(self.p['n_max_fluid']).zfill(3) + '.vtu'
-        src = 'steady/steady_' + str(self.p['n_max_fluid']).zfill(3) + '.vtu'
->>>>>>> de0da340
+        src = 'steady/steady_' + str(self.p['n_max']['fluid']).zfill(3) + '.vtu'
         if not os.path.exists(src):
             self.sol['wss'] = None
             self.sol['press'] = None
@@ -567,13 +525,8 @@
     def apply_disp(self, i):
         if self.p['fluid'] == 'fsi':
             # get mesh displacement solution
-<<<<<<< HEAD
             src = str(self.p['n_procs']['mesh']) + '-procs/mesh_' + str(self.p['n_max']['mesh']).zfill(3) + '.vtu'
-            f_out = 'fsg/fluid.vtu'
-=======
-            src = str(self.p['n_procs_mesh']) + '-procs/mesh_' + str(self.p['n_max_mesh']).zfill(3) + '.vtu'
             f_out = self.p['root'] + '/fluid.vtu'
->>>>>>> de0da340
         elif self.p['fluid'] == 'poiseuille':
             # get (relaxed) displacement from g&r solution
             src = self.p['f_disp'] + '.vtp'
